from nltk.corpus import stopwords
from nltk import FreqDist, word_tokenize, sent_tokenize, WordNetLemmatizer
import re
import random
import string


class BookText():
    """A class for reading and manipulating texts"""

    def __init__(self, filepath=None, rawtext=None, encoding='utf-8', file_format='standard',
                 clean=False, author=None, title=None, meta=None, infer_toc=True):
        """Constructor for BookText

        parameters:
            **NB** one of filepath or rawtext must be specified

            filepath (None): filepath to a text file to read
            rawtext (None): a raw text string
            encoding ("utf-8"): the encoding to use
            file_format ("standard"): format of the filepath string, used to assign author and title information if it cannot be found in the meta data
            clean (False): whether to clean the text on initializing
            author (None): if not specified, inferred from text
            title (None): if not specified, inferred from text
            infer_toc (True): will attempt to infer the TOC from the text
        """
        if not (filepath or rawtext):
            raise ValueError('Must specify one of filepath or rawtext')
        if filepath is not None:
            # Reading in the file
            with open(filepath, encoding=encoding) as f:
                data = f.read()
        else:
            data = rawtext
        # Using regex to mark the start and end of the book
        rex_start = r"START OF (THIS|THE) PROJECT GUTENBERG EBOOK (.*)\s*\*\*\*"
        rex_end = r"(?i)END of (this|the|) Project Gutenberg"
        try:
            start_pos = re.search(rex_start, data).span()[1]
        except AttributeError:  # re.search returned None
            start_pos = 0
        try:
            end_pos = re.search(rex_end, data).span()[0]
        except AttributeError:  # re.search returned None
            end_pos = None
        meta_data = data[:start_pos]
        text_of_book = data[start_pos:end_pos]

        if infer_toc:
            toc_start, toc_end = self.find_toc(text_of_book)
            meta_data = meta_data + text_of_book[:toc_start]
            self._toc = text_of_book[toc_start:toc_end]
            text_of_book = text_of_book[toc_end:]
        else:
            self._toc = None


        self._text = text_of_book
        if clean:
            self.clean(inplace=True)
        self.start_pos = start_pos
        self.end_pos = end_pos
        self._meta = meta or meta_data
        if author is None:
            try:
                self._author = re.search(
                    r"(?<=Author: )[\w\s]+(?=\n)", meta_data).group().strip()
            except AttributeError:
                if file_format == 'standard' and filepath is not None:
                    self._author = filepath.split('/')[-1].split('.')[0].split('_')[0]
                else:
                    self._author = None
        else:
            self._author = author
        if title is None:
            try:
                self._title = re.search(
                    r"(?<=Title: )[\w\s]+(?=\n)", meta_data).group().strip()
            except AttributeError:
                if file_format == 'standard' and filepath is not None:
                    self._title = filepath.split('/')[-1].split('.')[0].split('_')[1]
                else:
                    self._title = None
        else:
            self._title = None

    def clean(self, lemmatize=True, deromanize=False, lemma_pos='v', inplace=False):
        """Cleans the full text

        Returns a new BookText object with cleaned text derived 
        from the full text

        lemmatize (default True): cleaned data will be lemmatized
        deromanize (default False): roman numerals will be removed from cleaned data
        lemma_pos (default 'v'): position variable for lemmatizer
            if lemma_pos='all', will run through all lemmatization types for each word
        inplace (default False): replaces the text of the object with cleaned text
        """
        cleaned = self._text

        garbage = '\ufeff|â€™|â€"|â€œ|â€˜|â€\x9d|â€œi|-|â€'
        cleaned = re.sub(garbage, '', cleaned)

        if lemmatize:
            WNLemma = WordNetLemmatizer()
            # The Lemmatizer only takes single words as inputs, so we need to
            # break our text into individual words
            tokens = word_tokenize(cleaned)
            if lemma_pos != 'all':
                lemmatized = [WNLemma.lemmatize(
                    token, pos=lemma_pos) for token in tokens]
            else:
                lemmatized = [WNLemma.lemmatize(WNLemma.lemmatize(
                    WNLemma.lemmatize(token, pos='n'), pos='v'), pos='a')
                    for token in tokens]
            cleaned = (" ").join(lemmatized)

        if deromanize:
            tokens = word_tokenize(cleaned)
            regex_roman = '^(?=[MDCLXVI])M*(C[MD]|D?C{0,3})(X[CL]|L?X{0,3})(I[XV]|V?I{0,3})$'
            cleaned = [word for word in tokens if re.search(
                rex_roman, word, flags=re.IGNORECASE) is None]

        if inplace:
            self._text = cleaned
        else:
            return BookText(filepath=None, rawtext=cleaned, author=self.author, title=self.title, meta=self.meta)

    def tokenize(self, on, rem_stopwords=True, stopword_lang='english',
                 add_stopwords=[], include_punctuation=False):
        """Tokenize words or sentences in the text

        Produces lists of either words or sentences contained in the text

        **NB** word tokenize converts words to lower case to facilitate comparisons

        on ('word' or 'sentence'):
            whether the lists will be tokenized according to words or sentences
        rem_stopwords (default True): if stopwords should be removed from tokens
        stopword_lang (default 'english'): language of stopword corpus to use
        add_stopwords CURRENTLY UNWORKING (default []): list of words to be added to stopword list
        """

        # can't remove puncuation for sentences regardless
        if include_punctuation or 'sent' in on.lower():
            token = self._text.lower()
        else:
            # remove punctuation
            token = self._text.lower().translate(
                str.maketrans('', '', string.punctuation + '”“’'))
        if 'word' in on.lower():
            token = word_tokenize(token)
        elif 'sent' in on.lower():
<<<<<<< HEAD
            token = sent_tokenize(self._text)
=======
            token = sent_tokenize(token)
>>>>>>> 836d7b09
        else:
            raise KeyError(
                "Arugument 'on' must refer to either word or sentence")
        if rem_stopwords:
            stop_words = set(stopwords.words(stopword_lang))
            # Additional words can be added to the stop word list
            # stop_words.extend(add_stopwords)
            if 'word' in on.lower():
                token = [word for word in token if not word in stop_words]
            elif 'sent' in on.lower():
                # TODO: Is there a better way to do this?
                for i in range(len(token)):
                    sent = token[i]
                    words = sent.split()
                    words_nostop = [
                        word for word in words if not word.lower() in stop_words]
                    token[i] = (" ").join(words_nostop)
        return token

    def snippet(self, length, on, non_cont=False, inplace=False):
        """
        """
        # TODO add ability for random seed
        if 'char' in on.lower():
            assert length < len(self._text)
        elif 'word' in on.lower():
            tokens = word_tokenize(self._text)
            assert length < len(tokens)
        elif 'sent' in on.lower():
            tokens = sent_tokenize(self._text)
        else:
            raise KeyError(
                "Arugument 'on' must refer to character, word, or sentence")

        if non_cont:
            # TODO add functionality for non-continuous random sampling
            pass
        else:
            if 'char' in on.lower():
                start = random.randint(0, len(self._text) - length)
                snippet = self._text[start:start + length]
            elif 'word' in on.lower():
                start = random.randint(0, len(tokens) - length)
                snippet = (" ").join(tokens[start:start + length])
            elif 'sent' in on.lower():
                start = random.randint(0, len(tokens) - length)
                snippet = (" ").join(tokens[start:start + length])
        if inplace:
            self._text = snippet
        else:
            return BookText(rawtext=snippet, author=self.author,
                            title=self.title, meta=self.meta)

    def word_count(self, unique=False, **kwargs):
        """Returns a count of the words in the BookText object

        If unique, returns only the number of unique words
        See tokenize for possible keyword arguments
        """
        token = self.tokenize(on='word', **kwargs)
        if unique:
            token = set(token)
        return len(token)

    def sentence_count(self, **kwargs):
        """Returns a count of the sentences in the BookText object

        See tokenize for possible keyword arguments
        """
        token = self.tokenize(on='sent', **kwargs)
        return len(token)

    def features(self, ):
        # TODO create function to return feature vectors such as:
        # vector of most common words
        # sparse matrix of most frequently used words in the english language
        # unique words
        pass

    @property
    def meta(self):
        """Returns the meta data"""
        return self._meta

    @property
    def text(self):
        """Return the full text of the book"""
        return self._text

    @property
    def author(self):
        return self._author

    @property
    def title(self):
        return self._title

    @staticmethod
    def find_toc(text, toc_reg='\n\s+(table of |.?)contents.?\s+\n'):
        """Returns start and end indices of TOC"""
        try:
            ind_start = re.search(toc_reg, text.lower()).span()[1]
        except AttributeError:
            return (0, 0)
        # TOC styles are too varied to do this exactly, so we make a guess
        ind_stop = ind_start + text[ind_start:].find('\n\n\n')
        toc_text = text[ind_start:ind_stop]
        main_text = text[ind_stop:]
        return ind_start, ind_stop

    @property
    def toc(self):
        return self._toc<|MERGE_RESOLUTION|>--- conflicted
+++ resolved
@@ -143,19 +143,15 @@
 
         # can't remove puncuation for sentences regardless
         if include_punctuation or 'sent' in on.lower():
-            token = self._text.lower()
+            token = self._text
         else:
             # remove punctuation
             token = self._text.lower().translate(
                 str.maketrans('', '', string.punctuation + '”“’'))
         if 'word' in on.lower():
-            token = word_tokenize(token)
+            token = word_tokenize(token.lower())
         elif 'sent' in on.lower():
-<<<<<<< HEAD
-            token = sent_tokenize(self._text)
-=======
             token = sent_tokenize(token)
->>>>>>> 836d7b09
         else:
             raise KeyError(
                 "Arugument 'on' must refer to either word or sentence")
