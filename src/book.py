from nltk.corpus import stopwords
from nltk import FreqDist, word_tokenize, sent_tokenize, WordNetLemmatizer, pos_tag
import re
import random
import string
import numpy as np
from warnings import warn
import ngram_graphs
<<<<<<< HEAD
=======

>>>>>>> 5806dc07

class BookText():
    """A class for reading and manipulating texts"""

    def __init__(self, filepath=None, rawtext=None, encoding='utf-8', file_format='standard',
                 clean=True, author=None, title=None, meta=None, infer_toc=True):
        """Constructor for BookText
        parameters:
            **NB** one of filepath or rawtext must be specified
            filepath (None): filepath to a text file to read
            rawtext (None): a raw text string
            encoding ("utf-8"): the encoding to use
            file_format ("standard"): format of the filepath string, used to assign author and title information if it cannot be found in the meta data
            clean (True): whether to clean (lightly) the text on initializing
            author (None): if not specified, inferred from text
            title (None): if not specified, inferred from text
            infer_toc (True): will attempt to infer the TOC from the text
        """
        if not (filepath or rawtext):
            raise ValueError('Must specify one of filepath or rawtext')
        if filepath is not None:
            # Reading in the file
            with open(filepath, encoding=encoding) as f:
                data = f.read()
        else:
            data = rawtext
        # Using regex to mark the start and end of the book
        # The question mark lets us match the first instance of '***' only
        rex_start = r"START OF (THIS|THE) PROJECT GUTENBERG EBOOK (.*?)\s*\*\*\*"
        rex_end = r"(?i)END of (this|the|) Project Gutenberg"
        try:
            # the DOTALL flag allows the regex to match newline characters,
            # which may be found if the title has a subtitle
            start_pos = re.search(rex_start, data, flags=re.DOTALL).span()[1]

        except AttributeError:  # re.search returned None 
            start_pos = 0
        try:
            end_pos = re.search(rex_end, data).span()[0]
        except AttributeError:  # re.search returned None 
            end_pos = None
        meta_data = data[:start_pos]
        text_of_book = data[start_pos:end_pos]

        if infer_toc:
            toc_start, toc_end = self.find_toc(text_of_book)
            meta_data = meta_data + text_of_book[:toc_start]
            self._toc = text_of_book[toc_start:toc_end]
            text_of_book = text_of_book[toc_end:]
        else:
            self._toc = None


        self._text = text_of_book
        if clean:
            self.clean(inplace=True, lemmatize=False)
        self.start_pos = start_pos
        self.end_pos = end_pos
        self._meta = meta or meta_data
        if author is None:
            try:
                self._author = re.search(
                    r"(?<=Author: )[\w\s]+(?=\n)", meta_data).group().strip()
            except AttributeError:
                if file_format == 'standard' and filepath is not None:
                    self._author = filepath.split('/')[-1].split('.')[0].split('_')[0]
                else:
                    self._author = None
        else:
            self._author = author
        if title is None:
            try:
                self._title = re.search(
                    r"(?<=Title: )[\w\s]+(?=\n)", meta_data).group().strip()
            except AttributeError:
                if file_format == 'standard' and filepath is not None:
                    self._title = filepath.split('/')[-1].split('.')[0].split('_')[1]
                else:
                    self._title = None
        else:
            self._title = title

        if self._title is not None:
            # removing newlines and excessive white space in title
            self._title = re.sub('\s+', ' ', self._title)
            
    def __add__(self, other): 
        '''
        Overloaded the addition operator for BookText. Returns text of both the booktext objects, and carries over
        the author and title info. If authors or titles are not same, the 1st book is preferred over the second.
        '''
        author1 = self._author
        author2 = other._author
        title1 = self._title
        title2 = other._title
        if (author1 is None and author2 is not None):
            author = author2
        elif (author1 is not None and author2 is None):
            author = author1
        elif (author1 != author2):
            warn("The authors are not the same. Assigning the author of the 1st Book to the resultant bookobject")
            author = author1
        else:
            author = author1
            
        if (title1 is None and title2 is not None):
            title = title2
        elif (title1 is not None and title2 is None):
            title = title1
        elif (title1 != title2):
            warn("The titles are not the same. Assigning the title of the 1st Book to the resultant bookobject")
            title = title1
        else:
            title = title1
        return BookText(rawtext=self._text+' '+other._text, author=author, title=title, meta=None) 


    def clean(self, lemmatize=True, deromanize=False, lemma_pos='v', inplace=False):
        """Cleans the full text
        Returns a new BookText object with cleaned text derived 
        from the full text
        lemmatize (default True): cleaned data will be lemmatized
        deromanize (default False): roman numerals will be removed from cleaned data
        lemma_pos (default 'v'): position variable for lemmatizer
            if lemma_pos='all', will run through all lemmatization types for each word
        inplace (default False): replaces the text of the object with cleaned text
        """
        cleaned = self._text

        garbage = '\ufeff|â€™|â€"|â€œ|â€˜|â€\x9d|â€œi|_|â€|£|éé|ô|à|â|ê|—£|éè|ü|é|œ|î|æ|ç|‘|é—|…|ö|è'
        
        #TODO: substitute ligature characters properly using  https://en.wikipedia.org/wiki/List_of_words_that_may_be_spelled_with_a_ligature
        
        cleaned = re.sub(garbage, '', cleaned)
        cleaned = cleaned.replace('-', ' ')
        cleaned = re.sub(r'\n+', ' ', cleaned)
        cleaned = re.sub(r"\'", "'", cleaned)
        cleaned = cleaned.replace('-', ' ').replace('—', ' ')

        if lemmatize:
            WNLemma = WordNetLemmatizer()
            # The Lemmatizer only takes single words as inputs, so we need to
            # break our text into individual words
            tokens = word_tokenize(cleaned)
            if lemma_pos != 'all':
                lemmatized = [WNLemma.lemmatize(
                    token, pos=lemma_pos) for token in tokens]
            else:
                lemmatized = [WNLemma.lemmatize(WNLemma.lemmatize(
                    WNLemma.lemmatize(token, pos='n'), pos='v'), pos='a')
                    for token in tokens]
            cleaned = (" ").join(lemmatized)
        else:
            # Added this bit just to clean up unnecessary spaces in the text.
            # The Clean Function thus returns a text with no extra spaces.
            cleaned = re.sub('\s+', ' ', cleaned)
            
        if deromanize:
            tokens = word_tokenize(cleaned)
            regex_roman = '^(?=[MDCLXVI])M*(C[MD]|D?C{0,3})(X[CL]|L?X{0,3})(I[XV]|V?I{0,3})$'
            deromanized = [word for word in tokens if re.search(
                regex_roman, word, flags=re.IGNORECASE) is None]
            cleaned = (" ").join(deromanized)

        if inplace:
            self._text = cleaned
        else:
            return BookText(filepath=None, rawtext=cleaned, author=self.author, title=self.title, meta=self.meta)
            
            

    def tokenize(self, on, rem_stopwords=True, stopword_lang='english',
                 add_stopwords=[], include_punctuation=False):
        """Tokenize words or sentences in the text
        Produces lists of either words or sentences contained in the text
        **NB** word tokenize converts words to lower case to facilitate comparisons
        on ('word' or 'sentence'):
            whether the lists will be tokenized according to words or sentences
        rem_stopwords (default True): if stopwords should be removed from tokens
        stopword_lang (default 'english'): language of stopword corpus to use
        add_stopwords CURRENTLY UNWORKING (default []): list of words to be added to stopword list
        """

        # can't remove puncuation prior to splitting sentences
        # because we need the periods, question marks, and the like
        if include_punctuation or 'sent' in on.lower():
            token = self._text
        else:
            # remove punctuation
            token = self._text.translate(
                str.maketrans('', '', string.punctuation + '”“’'))
        if 'word' in on.lower():
            token = word_tokenize(token) #Changed here from token.lower() to token
        elif 'sent' in on.lower():
            token = sent_tokenize(token)
        else:
            raise KeyError(
                "Arugument 'on' must refer to either word or sentence")
        if rem_stopwords:
            stop_words = set(stopwords.words(stopword_lang))
            # Additional words can be added to the stop word list
            # stop_words.extend(add_stopwords)
            if 'word' in on.lower():
                token = [word for word in token if not word.lower() in stop_words]
            elif 'sent' in on.lower():
                # TODO: Is there a better way to do this?
                for i in range(len(token)):
                    sent = token[i]
                    words = sent.split()
                    words_nostop = [
                        word for word in words if not word.lower() in stop_words]
                    token[i] = (" ").join(words_nostop)
        # if tokenizing by sentence and removing punctuation
        # now that we've split sentences (i.e. on periods)
        # we can iterate through tokens and remove punctuation
        if 'sent' in on.lower() and not include_punctuation:
            for i in range(len(token)):
                token[i] = token[i].translate(
                    str.maketrans('', '', string.punctuation + '”“’'))
        return token

    def snippet(self, length, on, groups=1, non_cont=False, with_replacement=True,
                rem_stopwords=False, randomized=True, ret_as_arr=False, 
                random_seed=None, inplace=False):
        """
        Returns snippets of char/words/sent of various length depending on input.
        length: the length of the snippet, in units of on
        on: whether to divide based on characters ('char'), 
                    words ('word'), or sentences ('sent')
        groups (1): number of separate snippets to return
        non_cont (False): if True, separate snippets are not-continuous, and rather are sampled
        with_replacement (True): if non_cont, then determines whether snippets can be repeated.
                                 Otherwise, does nothing
        randomized (True): if False and non_cont is False, then 
                    starts dividing snippets from the beginning of the text. Otherwise, picks
                    a random starting point. Does nothing if non_cont is True, since snippets
                    are already selected randomly
        ret_as_arr: (False): If True, returns array of BookText objects, one for each group
                             If False, returns a single BookText object with all snippets combined
        random_seed (None): random seed passed to numpy
        rem_stopwords (False): passed to the tokenize functions
        inplace (False): if True, replace text with output instead of returning. Only
                         allowed if ret_as_arr is False
        """
        
        #Random seed set if provided by user.
        if (random_seed is not None):
            random.seed(random_seed)

        # if None, takes on same value as non_cont
        if ret_as_arr and inplace:
            raise ValueError('Cannot assign an array of text as self._text')
        
        #Punctuations are now retained in a snippet.
        if 'char' in on.lower():
            tokens = self._text
            # join_string determines how we glue tokens back together
            join_string = ''
        elif 'word' in on.lower():
            tokens = self.tokenize('word', rem_stopwords=rem_stopwords, include_punctuation=True)
            join_string = ' '
        elif 'sent' in on.lower():
            tokens = self.tokenize('sent', rem_stopwords=rem_stopwords, include_punctuation=True)
            join_string = ' '
        else:
            raise KeyError(
                "Argument 'on' must refer to character, word, or sentence")
        
        #Groups*Length needs to be lower than the tokenized text length, but
        # only if sampling without replacement (which is true for not non_cont)
        if groups * length > len(tokens) and (not with_replacement or not non_cont):
            raise ValueError("Can't request more snippets than there is text:\n"
                             "Reduce groups and/or length")
        return_array = []
        
        #Random number generated for starting point. Everything before starting point
        #is removed from array
        
        if non_cont:
            # sample starting indices (one for each group)
            indices = np.random.choice(np.arange(len(tokens) - length + 1), replace=with_replacement,
                                       size=groups)
        else:
            if randomized:
                start = random.randint(0, len(tokens) - groups*length)
                tokens = tokens[start:]
            # there are [groups] indices, spaced length apart
            indices = np.arange(0, groups) * length
        return_array = [BookText(rawtext=join_string.join(tokens[ind:ind + length]),
                                 author=self.author, title=self.title, meta=self.meta) 
                                 for ind in indices]

        if ret_as_arr:
            snip = np.array(return_array)
        else:
            # thanks to the __add__ method above, this works
            snip = np.sum(return_array)

        
        if inplace and not ret_as_arr:
            self._text = snip._text
        else:
            return snip
        
    def translate_to_pos(self, inplace=False):
    
        """
        This function will take the book in, assign POS tags for all the words, and return a book with the POS tags only.
        """

        token = self.tokenize('word', rem_stopwords = False, include_punctuation=True)

        pos_tagged_token = [pos[1] for pos in pos_tag(token)]

        #There are too many POS tags which might throw our models off. We can group some of them together.
        #I have hard-coded this part, as that was the easiest way to deal with it.

        nouns = ['NN', 'NNS', 'NNP', 'NNPS']   
        adjectives = ['JJ', 'JJR', 'JJS']
        verbs = ['MD', 'VB', 'VBG', 'VBN', 'VBP', 'VBZ']
        adverbs = ['RB', 'RBR', 'RBS', 'WRB']
        pronouns = ['PRP', 'PRP$', 'WP', 'WP$']
        determiners = ['DT', 'PDT', 'WDT']
        conjunctions = ['CC', 'IN']

        pos_arr = np.array([['NOUN', nouns], ['ADJ', adjectives], ['VERB', verbs], ['ADV', adverbs], ['PRN', pronouns],
                  ['DET', determiners], ['CONJ', conjunctions]])

        #This part basically replaces the specific POS tags 
        #by the more general POS tags defined by me. 
        #So, NNP is replaced by NOUN.

        for tok_num, pos_tok in enumerate(pos_tagged_token):
            for row in pos_arr:
                if pos_tok in row[1]:
                    pos_tagged_token[tok_num] = row[0]

        translated_text = (" ").join(pos_tagged_token)
        translated_text = re.sub(r'\s([?.!,:;"](?:\s|$))', r'\1', translated_text)
        book = BookText(rawtext = translated_text, author = self.author, title = self.title, meta = self.meta)
        book = book.clean(lemmatize=False)

        if inplace:
            self.text = book.text
        else:
            return book
        
    def make_graph(self, n, wordgram=False):
        """Returns a graph representation of the n-grams in the BookText object
        
        n: Length of n-gram used to construct the graph
        wordgram (default False): If true will create a word-gram graph instead of the default char-gram
        """
        generator = ngram_graphs.Generator(n=n, kind='networkx')
        graph = generator.generate_text_graphs([self.text], weight=1.0, wordgram=wordgram)
        return graph[0]

    def make_graph(self, n, wordgram=False):
        """Returns a graph representation of the n-grams in the BookText object
        
        n: Length of n-gram used to construct the graph
        wordgram (default False): If true will create a word-gram graph instead of the default char-gram
        """
        generator = ngram_graphs.Generator(n=n, kind='networkx')
        graph = generator.generate_text_graphs([self.text], weight=1.0, wordgram=wordgram)
        return graph[0]

    def word_count(self, unique=False, **kwargs):
        """Returns a count of the words in the BookText object
        If unique, returns only the number of unique words
        See tokenize for possible keyword arguments
        """
        token = self.tokenize(on='word', **kwargs)
        if unique:
            token = set(token)
        return len(token)

    def sentence_count(self, **kwargs):
        """Returns a count of the sentences in the BookText object
        See tokenize for possible keyword arguments
        """
        token = self.tokenize(on='sent', **kwargs)
        return len(token)

    def features(self, ):
        # TODO create function to return feature vectors such as:
        # vector of most common words
        # sparse matrix of most frequently used words in the english language
        # unique words
        pass

    @property
    def meta(self):
        """Returns the meta data"""
        return self._meta

    @property
    def text(self):
        """Return the full text of the book"""
        return self._text

    @property
    def author(self):
        return self._author

    @property
    def title(self):
        return self._title

    @staticmethod
    def find_toc(text, toc_reg='\n\s+(table of |.?)contents.?\s+\n'):
        """Returns start and end indices of TOC"""
        try:
            ind_start = re.search(toc_reg, text.lower()).span()[1]
        except AttributeError:
            return (0, 0)
        # TOC styles are too varied to do this exactly, so we make a guess
        ind_stop = ind_start + text[ind_start:].find('\n\n\n')
        toc_text = text[ind_start:ind_stop]
        main_text = text[ind_stop:]
        return ind_start, ind_stop

    @property
    def toc(self):
        return self._toc<|MERGE_RESOLUTION|>--- conflicted
+++ resolved
@@ -6,10 +6,6 @@
 import numpy as np
 from warnings import warn
 import ngram_graphs
-<<<<<<< HEAD
-=======
-
->>>>>>> 5806dc07
 
 class BookText():
     """A class for reading and manipulating texts"""
