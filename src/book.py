from nltk.corpus import stopwords
from nltk import FreqDist, word_tokenize, sent_tokenize, WordNetLemmatizer
import re
import random
import string
import numpy as np
from warnings import warn


class BookText():
    """A class for reading and manipulating texts"""

    def __init__(self, filepath=None, rawtext=None, encoding='utf-8', file_format='standard',
                 clean=False, author=None, title=None, meta=None, infer_toc=True):
        """Constructor for BookText
        parameters:
            **NB** one of filepath or rawtext must be specified
            filepath (None): filepath to a text file to read
            rawtext (None): a raw text string
            encoding ("utf-8"): the encoding to use
            file_format ("standard"): format of the filepath string, used to assign author and title information if it cannot be found in the meta data
            clean (False): whether to clean the text on initializing
            author (None): if not specified, inferred from text
            title (None): if not specified, inferred from text
            infer_toc (True): will attempt to infer the TOC from the text
        """
        if not (filepath or rawtext):
            raise ValueError('Must specify one of filepath or rawtext')
        if filepath is not None:
            # Reading in the file
            with open(filepath, encoding=encoding) as f:
                data = f.read()
        else:
            data = rawtext
        # Using regex to mark the start and end of the book
        # The question mark lets us match the first instance of '***' only
        rex_start = r"START OF (THIS|THE) PROJECT GUTENBERG EBOOK (.*?)\s*\*\*\*"
        rex_end = r"(?i)END of (this|the|) Project Gutenberg"
        try:
            # the DOTALL flag allows the regex to match newline characters,
            # which may be found if the title has a subtitle
            start_pos = re.search(rex_start, data, flags=re.DOTALL).span()[1]
<<<<<<< HEAD
            
=======
>>>>>>> b06c3ed0
        except AttributeError:  # re.search returned None 
            start_pos = 0
        try:
            end_pos = re.search(rex_end, data).span()[0]
        except AttributeError:  # re.search returned None 
            end_pos = None
        meta_data = data[:start_pos]
        text_of_book = data[start_pos:end_pos]

        if infer_toc:
            toc_start, toc_end = self.find_toc(text_of_book)
            meta_data = meta_data + text_of_book[:toc_start]
            self._toc = text_of_book[toc_start:toc_end]
            text_of_book = text_of_book[toc_end:]
        else:
            self._toc = None


        self._text = text_of_book
        if clean:
            self.clean(inplace=True)
        self.start_pos = start_pos
        self.end_pos = end_pos
        self._meta = meta or meta_data
        if author is None:
            try:
                self._author = re.search(
                    r"(?<=Author: )[\w\s]+(?=\n)", meta_data).group().strip()
            except AttributeError:
                if file_format == 'standard' and filepath is not None:
                    self._author = filepath.split('/')[-1].split('.')[0].split('_')[0]
                else:
                    self._author = None
        else:
            self._author = author
        if title is None:
            try:
                self._title = re.search(
                    r"(?<=Title: )[\w\s]+(?=\n)", meta_data).group().strip()
            except AttributeError:
                if file_format == 'standard' and filepath is not None:
                    self._title = filepath.split('/')[-1].split('.')[0].split('_')[1]
                else:
                    self._title = None
        else:
            self._title = title

        if self._title is not None:
            # removing newlines and excessive white space in title
            self._title = re.sub('\s+', ' ', self._title)
<<<<<<< HEAD
   
         
=======
>>>>>>> b06c3ed0

            
    def __add__(self, other): 
        '''
        Overloaded the addition operator for BookText. Returns text of both the booktext objects, and carries over
        the author and title info. If authors or titles are not same, the 1st book is preferred over the second.
        '''
        author1 = self._author
        author2 = other._author
        title1 = self._title
        title2 = other._title
        if (author1 is None and author2 is not None):
            author = author2
        elif (author1 is not None and author2 is None):
            author = author1
        elif (author1 != author2):
            warn("The authors are not the same. Assigning the author of the 1st Book to the resultant bookobject")
            author = author1
        else:
            author = author1
            
        if (title1 is None and title2 is not None):
            title = title2
        elif (title1 is not None and title2 is None):
            title = title1
        elif (title1 != title2):
            warn("The titles are not the same. Assigning the title of the 1st Book to the resultant bookobject")
            title = title1
        else:
            title = title1
        return BookText(rawtext=self._text+' '+other._text, author=author, title=title, meta=None) 


    def clean(self, lemmatize=True, deromanize=False, lemma_pos='v', inplace=False):
        """Cleans the full text
        Returns a new BookText object with cleaned text derived 
        from the full text
        lemmatize (default True): cleaned data will be lemmatized
        deromanize (default False): roman numerals will be removed from cleaned data
        lemma_pos (default 'v'): position variable for lemmatizer
            if lemma_pos='all', will run through all lemmatization types for each word
        inplace (default False): replaces the text of the object with cleaned text
        """
        cleaned = self._text

        garbage = '\ufeff|â€™|â€"|â€œ|â€˜|â€\x9d|â€œi|_|â€|£|éé|ô|à|â|ê|—£|éè|ü|é|œ|î|æ|ç|‘|é—|…|ö|è'
        
        #TODO: substitute ligature characters properly using  https://en.wikipedia.org/wiki/List_of_words_that_may_be_spelled_with_a_ligature
        
        cleaned = re.sub(garbage, '', cleaned)
        cleaned = cleaned.replace('-', ' ')
        cleaned = re.sub(r'\n+', ' ', cleaned)
        cleaned = cleaned.replace('-', ' ').replace('—', ' ')

        if lemmatize:
            WNLemma = WordNetLemmatizer()
            # The Lemmatizer only takes single words as inputs, so we need to
            # break our text into individual words
            tokens = word_tokenize(cleaned)
            if lemma_pos != 'all':
                lemmatized = [WNLemma.lemmatize(
                    token, pos=lemma_pos) for token in tokens]
            else:
                lemmatized = [WNLemma.lemmatize(WNLemma.lemmatize(
                    WNLemma.lemmatize(token, pos='n'), pos='v'), pos='a')
                    for token in tokens]
            cleaned = (" ").join(lemmatized)
        else:
            # Added this bit just to clean up unnecessary spaces in the text.
            # The Clean Function thus returns a text with no extra spaces.
            cleaned = re.sub('\s+', ' ', cleaned)
            
        if deromanize:
            tokens = word_tokenize(cleaned)
            regex_roman = '^(?=[MDCLXVI])M*(C[MD]|D?C{0,3})(X[CL]|L?X{0,3})(I[XV]|V?I{0,3})$'
            deromanized = [word for word in tokens if re.search(
                regex_roman, word, flags=re.IGNORECASE) is None]
            cleaned = (" ").join(deromanized)

        if inplace:
            self._text = cleaned
        else:
            return BookText(filepath=None, rawtext=cleaned, author=self.author, title=self.title, meta=self.meta)
            
            

    def tokenize(self, on, rem_stopwords=True, stopword_lang='english',
                 add_stopwords=[], include_punctuation=False):
        """Tokenize words or sentences in the text
        Produces lists of either words or sentences contained in the text
        **NB** word tokenize converts words to lower case to facilitate comparisons
        on ('word' or 'sentence'):
            whether the lists will be tokenized according to words or sentences
        rem_stopwords (default True): if stopwords should be removed from tokens
        stopword_lang (default 'english'): language of stopword corpus to use
        add_stopwords CURRENTLY UNWORKING (default []): list of words to be added to stopword list
        """

        # can't remove puncuation prior to splitting sentences
        # because we need the periods, question marks, and the like
        if include_punctuation or 'sent' in on.lower():
            token = self._text
        else:
            # remove punctuation
            token = self._text.translate(
                str.maketrans('', '', string.punctuation + '”“’'))
        if 'word' in on.lower():
            token = word_tokenize(token) #Changed here from token.lower() to token
        elif 'sent' in on.lower():
            token = sent_tokenize(token)
        else:
            raise KeyError(
                "Arugument 'on' must refer to either word or sentence")
        if rem_stopwords:
            stop_words = set(stopwords.words(stopword_lang))
            # Additional words can be added to the stop word list
            # stop_words.extend(add_stopwords)
            if 'word' in on.lower():
                token = [word for word in token if not word.lower() in stop_words]
            elif 'sent' in on.lower():
                # TODO: Is there a better way to do this?
                for i in range(len(token)):
                    sent = token[i]
                    words = sent.split()
                    words_nostop = [
                        word for word in words if not word.lower() in stop_words]
                    token[i] = (" ").join(words_nostop)
        # if tokenizing by sentence and removing punctuation
        # now that we've split sentences (i.e. on periods)
        # we can iterate through tokens and remove punctuation
        if 'sent' in on.lower() and not include_punctuation:
            for i in range(len(token)):
                token[i] = token[i].translate(
                    str.maketrans('', '', string.punctuation + '”“’'))
        return token

    def snippet(self, length, on, groups=1, non_cont=False, with_replacement=True,
                rem_stopwords=False, randomized=True, ret_as_arr=False, 
                random_seed=None, inplace=False):
        """
        Returns snippets of char/words/sent of various length depending on input.
        length: the length of the snippet, in units of on
        on: whether to divide based on characters ('char'), 
                    words ('word'), or sentences ('sent')
        groups (1): number of separate snippets to return
        non_cont (False): if True, separate snippets are not-continuous, and rather are sampled
        with_replacement (True): if non_cont, then determines whether snippets can be repeated.
                                 Otherwise, does nothing
        randomized (True): if False and non_cont is False, then 
                    starts dividing snippets from the beginning of the text. Otherwise, picks
                    a random starting point. Does nothing if non_cont is True, since snippets
                    are already selected randomly
        ret_as_arr: (False): If True, returns array of BookText objects, one for each group
                             If False, returns a single BookText object with all snippets combined
        random_seed (None): random seed passed to numpy
        rem_stopwords (False): passed to the tokenize functions
        inplace (False): if True, replace text with output instead of returning. Only
                         allowed if ret_as_arr is False
        """
        
        #Random seed set if provided by user.
        if (random_seed is not None):
            random.seed(random_seed)

        # if None, takes on same value as non_cont
        if ret_as_arr and inplace:
            raise ValueError('Cannot assign an array of text as self._text')
        
        #Punctuations are now retained in a snippet.
        if 'char' in on.lower():
            tokens = self._text
            # join_string determines how we glue tokens back together
            join_string = ''
        elif 'word' in on.lower():
            tokens = self.tokenize('word', rem_stopwords=rem_stopwords, include_punctuation=True)
            join_string = ' '
        elif 'sent' in on.lower():
            tokens = self.tokenize('sent', rem_stopwords=rem_stopwords, include_punctuation=True)
            join_string = ' '
        else:
            raise KeyError(
                "Argument 'on' must refer to character, word, or sentence")
        
        #Groups*Length needs to be lower than the tokenized text length, but
        # only if sampling without replacement (which is true for not non_cont)
        if groups * length > len(tokens) and (not with_replacement or not non_cont):
            raise ValueError("Can't request more snippets than there is text:\n"
                             "Reduce groups and/or length")
        return_array = []
        
        #Random number generated for starting point. Everything before starting point
        #is removed from array
        
        if non_cont:
            # sample starting indices (one for each group)
            indices = np.random.choice(np.arange(len(tokens) - length + 1), replace=with_replacement,
                                       size=groups)
        else:
            if randomized:
                start = random.randint(0, len(tokens) - groups*length)
                tokens = tokens[start:]
            # there are [groups] indices, spaced length apart
            indices = np.arange(0, groups) * length
        return_array = [BookText(rawtext=join_string.join(tokens[ind:ind + length]),
                                 author=self.author, title=self.title, meta=self.meta) 
                                 for ind in indices]

        if ret_as_arr:
            snip = np.array(return_array)
        else:
            # thanks to the __add__ method above, this works
            snip = np.sum(return_array)

        
        if inplace and not ret_as_arr:
            self._text = snip._text
        else:
            return snip
        
    def translate_to_pos(self: BookText, inplace = False):
    
    """
    This function will take the book in, assign POS tags for all the words, and return a book with the POS tags only.
    """
    
    token = self.tokenize('word', rem_stopwords = False, include_punctuation=True)
    
    pos_tagged_token = [pos[1] for pos in nltk.pos_tag(token)]
    
    '''There are too many POS tags which might throw our models off. We can group some of them together.'''
    '''I have hard-coded this part, as that was the easiest way to deal with it.'''
    
    nouns = ['NN', 'NNS', 'NNP', 'NNPS']   
    adjectives = ['JJ', 'JJR', 'JJS']
    verbs = ['MD', 'VB', 'VBG', 'VBN', 'VBP', 'VBZ']
    adverbs = ['RB', 'RBR', 'RBS', 'WRB']
    pronouns = ['PRP', 'PRP$', 'WP', 'WP$']
    determiners = ['DT', 'PDT', 'WDT']
    conjunctions = ['CC', 'IN']

    pos_arr = np.array([['NOUN', nouns], ['ADJ', adjectives], ['VERB', verbs], ['ADV', adverbs], ['PRN', pronouns],
              ['DET', determiners], ['CONJ', conjunctions]])
    
    '''This part basically replaces the specific POS tags by the more general POS tags defined by me. So, NNP is replaced by NOUN.'''
    
    for tok_num, pos_tok in enumerate(pos_tagged_token):
        for row in pos_arr:
            if pos_tok in row[1]:
                pos_tagged_token[tok_num] = row[0]
    
    translated_text = (" ").join(pos_tagged_token)
    translated_text = re.sub(r'\s([?.!,:;"](?:\s|$))', r'\1', translated_text)
    book = BookText(rawtext = translated_text, author = self.author, title = self.title, meta = self.meta)
    book = book.clean(lemmatize=False)
    
    if inplace:
        self.text = book.text
    else:
        return book

    def word_count(self, unique=False, **kwargs):
        """Returns a count of the words in the BookText object
        If unique, returns only the number of unique words
        See tokenize for possible keyword arguments
        """
        token = self.tokenize(on='word', **kwargs)
        if unique:
            token = set(token)
        return len(token)

    def sentence_count(self, **kwargs):
        """Returns a count of the sentences in the BookText object
        See tokenize for possible keyword arguments
        """
        token = self.tokenize(on='sent', **kwargs)
        return len(token)

    def features(self, ):
        # TODO create function to return feature vectors such as:
        # vector of most common words
        # sparse matrix of most frequently used words in the english language
        # unique words
        pass

    @property
    def meta(self):
        """Returns the meta data"""
        return self._meta

    @property
    def text(self):
        """Return the full text of the book"""
        return self._text

    @property
    def author(self):
        return self._author

    @property
    def title(self):
        return self._title

    @staticmethod
    def find_toc(text, toc_reg='\n\s+(table of |.?)contents.?\s+\n'):
        """Returns start and end indices of TOC"""
        try:
            ind_start = re.search(toc_reg, text.lower()).span()[1]
        except AttributeError:
            return (0, 0)
        # TOC styles are too varied to do this exactly, so we make a guess
        ind_stop = ind_start + text[ind_start:].find('\n\n\n')
        toc_text = text[ind_start:ind_stop]
        main_text = text[ind_stop:]
        return ind_start, ind_stop

    @property
    def toc(self):
        return self._toc<|MERGE_RESOLUTION|>--- conflicted
+++ resolved
@@ -40,10 +40,7 @@
             # the DOTALL flag allows the regex to match newline characters,
             # which may be found if the title has a subtitle
             start_pos = re.search(rex_start, data, flags=re.DOTALL).span()[1]
-<<<<<<< HEAD
-            
-=======
->>>>>>> b06c3ed0
+
         except AttributeError:  # re.search returned None 
             start_pos = 0
         try:
@@ -94,12 +91,6 @@
         if self._title is not None:
             # removing newlines and excessive white space in title
             self._title = re.sub('\s+', ' ', self._title)
-<<<<<<< HEAD
-   
-         
-=======
->>>>>>> b06c3ed0
-
             
     def __add__(self, other): 
         '''
