--- conflicted
+++ resolved
@@ -196,12 +196,7 @@
             
         else:
             if self.bow =={}:
-<<<<<<< HEAD
-                print("Looks like you forgot to pass a Bag of words.")
-                print("If you want to build a bag instead, set use_passed_bag=False .")
-=======
                 raise ValueError('Must pass a bag of words if use_passed_bow is True')
->>>>>>> f692abd7
                 
         return self
 
@@ -292,14 +287,9 @@
             """ A local helper function """
             bt = BookText(rawtext=text)
             bt.clean(lemmatize=True, deromanize=True,inplace=True)
-<<<<<<< HEAD
-            sentences = bt.tokenize(on = 'sent') #all sentences in one row
-            tagged_sentences = [pos_tag(sentence.split()) for sentence in sentences]  # tagged sentences
-=======
             sentences = bt.tokenize(on = 'sent') #list of all sentences in one row
             tagged_sentences = [pos_tag(sentence.split()) for sentence in sentences]  # tagged sentences
             
->>>>>>> f692abd7
             p_list = [] # contains all the proper nouns in the entire row 
             for tagged_sent in tagged_sentences:
                 propernouns = [word for word,pos in tagged_sent if pos == 'NNP']
