import pandas as pd
import numpy as np
from .book import BookText
import textstat
from scipy.stats import skew

from sklearn.base import BaseEstimator, TransformerMixin
from sklearn.model_selection import train_test_split, GridSearchCV
from sklearn.preprocessing import StandardScaler, FunctionTransformer, LabelEncoder
from sklearn.svm import SVC
from sklearn.linear_model import LogisticRegression
from sklearn.pipeline import Pipeline
from sklearn.ensemble import VotingClassifier
from sklearn.feature_extraction.text import CountVectorizer
from nltk.util import ngrams
import collections
import networkx as nx
import ngram_graphs
import copy

def _convert_to_dataframe(text):
    """Converts text to a DataFrame as a preprocessing step

    Accepts either a single string, a list of strings, or a
    DataFrame or Series that includes one column of strings
    named 'text'

    Useful as a first step in fit and transform methods
    """
    # if you passed a single string
    if isinstance(text, str):
        text = [text]
    # making sure it's a DataFrame
    text_frame = pd.DataFrame(text)
    # if only one column, assumes it's a text column
    if text_frame.shape[1] == 1:
        text_frame.columns = ['text']
    if 'text' not in text_frame.columns:
        raise ValueError('If passing a DataFrame, make sure'
                         'one of the columns is named "text')
    return text_frame


class LexicalFeatures(BaseEstimator, TransformerMixin):
    """Converts text into lexical features

    Returns a DataFrame with one feature vector per text
    """

    def __init__(self, include_all_features=True):
        """Contains an example hyperparameter"""
        self.include_all_features = include_all_features

    def transform(self, X):
        """Transforms the text into features"""
        text_frame = _convert_to_dataframe(X)
        return text_frame.apply(self._lexical_features_one_row, axis=1)

    def fit(self, X, y):
        return self

    def _lexical_features_one_row(self, row):
        """Creates a feature vector from one text sample"""
        bt = BookText(rawtext=row['text'])
        bt.clean(lemmatize=False, inplace=True)

        # sentences
        sens = bt.tokenize('sent', rem_stopwords=False, include_punctuation=False)
        # words
        all_words = bt.tokenize('word', rem_stopwords=False)
        # words (no stopwords)
        all_words_nostop = bt.tokenize('word', rem_stopwords=True)
        # unique lemmatizations, no stopwords
        all_words_lemmatized_nostop = bt.clean(lemmatize=True).tokenize('word', 
                                                                        rem_stopwords=True, 
                                                                        include_punctuation=False)
        unique_word_frac = len(np.unique(all_words_lemmatized_nostop)) / len(all_words_nostop)
        # for use in textstat. Removing trailing whitespace 
        # improves textstat's results
        reco = '. '.join(sens).strip()

        fk_score = textstat.flesch_kincaid_grade(reco)
        word_count = len(all_words)
        word_count_nostop = len(all_words_nostop)
        sen_count = len(sens)

        words_per_sentence_nostop = word_count_nostop / sen_count

        syllable_count_nostop = textstat.syllable_count(' '.join(all_words_nostop))

        syllables_per_word_nostop = syllable_count_nostop / word_count

        frac_stop = (word_count - word_count_nostop) / word_count

        word_lens = [len(w) for w in all_words]
        mean_word_length = np.mean(word_lens)
        word_lens_nostop = [len(w) for w in all_words_nostop]
        mean_word_length_nostop = np.mean(word_lens_nostop)

        # measures of dispersion in word lengths
        # ddof = 1.5 is a better correction, see
        # https://en.wikipedia.org/wiki/Unbiased_estimation_of_standard_deviation#Rule_of_thumb_for_the_normal_distribution
        word_length_spread = np.std(word_lens, ddof=1.5)
        word_length_spread_nostop = np.std(word_lens_nostop, ddof=1.5)

        # skew in the distribution of word lengths
        word_length_skew_nostop = skew(word_lens_nostop, bias=False)

        sent_lens = [len(s.split()) for s in sens]
        sent_length_spread = np.std(sent_lens, ddof=1.5)

        return pd.Series([frac_stop, words_per_sentence_nostop, 
                              syllables_per_word_nostop,
                              mean_word_length, mean_word_length_nostop,
                              word_length_spread, word_length_spread_nostop,
                              word_length_skew_nostop, sent_length_spread, 
                              fk_score, unique_word_frac],
                          index=['frac_stop', 'words_per_sentence_nostop', 
                                    'syllables_per_word_nostop', 'mean_word_length',
                                    'mean_word_length_nostop', 'word_length_spread', 
                                    'word_length_spread_nostop', 'word_length_skew_nostop',
                                    'sent_length_spread', 'fk_score', 'unique_words'])


class BOWFeatures(BaseEstimator, TransformerMixin):
    """
    Class for fitting a Bag-of-words model on the data
    
    Usage Example in a pipeline:
    
    bow_pipe = Pipeline([('build', BOWFeatures()),
                    ('lr_bow', LogisticRegression(max_iter = 500, C = 100))
                    ])                


    """

    def __init__(self, bow={}):
        """
        :vocabulary: is a bag of words as a dictionary if it is available.
        
        """
        self.bow = bow
        

    def transform(self, X):
        """vectorizes a row of text data using the bag of words"""
        vectorizer = CountVectorizer(analyzer='word',token_pattern=r'\w{1,}',
                                ngram_range=(1, 1), vocabulary=self.bow)
        
        XX = vectorizer.fit_transform(X)
        
        return XX
        

    def fit(self, X, y=None):
        """Fit DataFrame by building bag of words"""
        text_frame = _convert_to_dataframe(X)
        if self.bow =={}:
            self.build_bow(corpus = text_frame['text'].values)
        return self

    def build_bow(self, corpus):
        """
        Returns a dict of unique words in the corpus

        Input:
        A corpus in the form of a np. array

        Output: 
        Corpus vocabulary as a dictionary.

        dict_key : word
        dict_value : an integer label for the key

        """
        #---------------STEP-1: clean, tokenize, lower-------------------------------------------
        words = []
        for i in range(len(corpus)):
            b = BookText(rawtext = corpus[i])
            bb = b.clean(deromanize=True, lemmatize=True) 
            words += bb.tokenize(on='words', rem_stopwords=True)
        words = [w.lower() for w in words]

        words = list(set(words)) #Making a set early on reduces the size to speed things up


        #---------------STEP-2: remove all numeric characters ------------------------------------
        no_nums = []
        for word in words:
            if (not any(ch.isdigit() for ch in word)):
                no_nums.append(word)

        #---------------STEP-3: Package as a dictionary ------------------------------------------
        bow = no_nums
        vocab_dict = {}
        for i in range(len(bow)):
            vocab_dict[bow[i]] = i
        
        self.bow = vocab_dict
                
class SyntacticFeatures(BaseEstimator, TransformerMixin):
    
    """ Defining my own POS tags. """
    nouns = ['NN', 'NNS', 'NNP', 'NNPS']   
    adjectives = ['JJ', 'JJR', 'JJS']
    verbs = ['MD', 'VB', 'VBG', 'VBN', 'VBP', 'VBZ']
    adverbs = ['RB', 'RBR', 'RBS', 'WRB']
    pronouns = ['PRP', 'PRP$', 'WP', 'WP$']
    determiners = ['DT', 'PDT', 'WDT']
    conjunctions = ['CC', 'IN']
    
    """ Arrays to store different features"""
    global pos_arr, columns, pos_bigram_ordered_pairs, pos_trigram_ordered_pairs, final_columns
    
    pos_arr = np.array([['NOUN', nouns], ['ADJ', adjectives], ['VERB', verbs], ['ADV', adverbs], 
                        ['PRN', pronouns], ['DET', determiners], ['CONJ', conjunctions]])
    
    columns=[pos_arr[i][0] for i in range(np.size(pos_arr,0))]
    pos_bigram_ordered_pairs = [(columns[i], columns[j]) for i in range(len(columns)) for j in range(len(columns))]
    pos_trigram_ordered_pairs = [(columns[i], columns[j], columns[k]) 
                                 for i in range(len(columns)) for j in range(len(columns)) 
                                 for k in range(len(columns))]

    """ Final set of features which will be returned upon call. """
    
    final_columns = columns + pos_bigram_ordered_pairs + pos_trigram_ordered_pairs
    
    def __init__(self):
        test_var = 10
        
    def transform(self, X):
        """Transforms the text into syntactic features"""
        text_frame = _convert_to_dataframe(X)
        return text_frame.apply(self._syntactic_features_one_row, axis=1)

    def fit(self, X, y):
        return self
    
    def _syntactic_features_one_row(self, row):
        """Creates a feature vector for one text sample"""
        bt = BookText(rawtext=row['text'])
        bt = bt.clean(lemmatize=False, inplace=False)
        
        """ This gives the distribution for n-grams generated from POS."""

        def get_pos_ngrams(bt: BookText):
            pos = bt.translate_to_pos()
            pos_as_arr = pos.tokenize('word',rem_stopwords=False, include_punctuation=False)
            pos_unigram = pos_as_arr
            pos_bigrams = ngrams(pos_as_arr, 2)
            pos_trigrams = ngrams(pos_as_arr, 3)
            pos_unigram_freq = collections.Counter(pos_unigram)
            pos_bigram_freq = collections.Counter(pos_bigrams)
            pos_trigram_freq = collections.Counter(pos_trigrams)
            pos_unigram_counter = np.zeros(len(columns))
            pos_bigram_counter = np.zeros(len(pos_bigram_ordered_pairs))
            pos_trigram_counter = np.zeros(len(pos_trigram_ordered_pairs))
            
            for i, elem in enumerate(columns):
                pos_unigram_counter[i] = pos_unigram_freq[elem]

            for i, elem in enumerate(pos_bigram_ordered_pairs):
                pos_bigram_counter[i] = pos_bigram_freq[elem]

            for i, elem in enumerate(pos_trigram_ordered_pairs):
                pos_trigram_counter[i] = pos_trigram_freq[elem]

            pos_ngram_counter = np.append(pos_unigram_counter, pos_bigram_counter)
            pos_ngram_counter = np.append(pos_ngram_counter, pos_trigram_counter)
            return pos_ngram_counter
        
        n_gram_counts = get_pos_ngrams(bt)
        word_count = bt.word_count(rem_stopwords = False, include_punctuation=True)
        
        if word_count != 0:
            n_gram_counts = n_gram_counts/word_count

        return pd.Series(n_gram_counts, index=final_columns)
        
# This has not been tested yet        

class NGramFeatures(BaseEstimator, TransformerMixin):
    """Converts text into n-gram features"""

    def __init__(self, ngrams=[(1,True,True),(2,True,True),(3,True,True)]):
        """ngram_instr is a list of tuples with instructions on how to create the ngram graphs and features
           format: [(n_1, wordgram_1, pos_1),(n_2, wordgram_2, pos_2),...]
           example: If you wanted uni-word-grams using POS tagged text you would pass ngrams=[(1, True, True)]
        """
        self.ngrams = ngrams

    def transform(self, X):
        # does whatever is needed to build features
        # presumably, uses self.topic_graph
        text_frame = _convert_to_dataframe(X)
        for i,instr in enumerate(self.ngrams):
            # Making the graphs
            self.make_graphs(text_frame, n=instr[0], wordgram=instr[1], pos=instr[2])
            # Building the column name that has the appropriate graph
            frame_key = 'graphs_'
            if instr[2]:
                new_key = 'pos_'+str(instr[0])
            else:
                new_key = str(instr[0])
            frame_key+=new_key

            self.get_graph_metrics(text_frame, self.topic_graphs[i], frame_key, new_key+'_')

        transformed_X = text_frame.copy(deep=True)
        # Removing the columns that were created in order to generate the features
        for column in transformed_X.columns:
            if (('graph' in column) or ('author' in column) or ('text' in column) or ('book' in column)):
                transformed_X.drop(columns=column, inplace=True)
        return transformed_X

    def fit(self, X, y=None, random_seed=None, tdsplit=0.5):
        # builds the n-gram graph or graphs
        text_frame = _convert_to_dataframe(X)
        # Creating an empty array to store the dictionaries of topic graphs later
        self.topic_graphs = np.empty(len(self.ngrams),dtype='object')
        for i,instr in enumerate(self.ngrams):
            topic_graphs_temp = {}
            self.make_graphs(text_frame, n=instr[0], wordgram=instr[1], pos=instr[2])
            if y is not None:
                for author in np.unique(y):
                    # If pos=True need extra string to identify graph
                    if instr[2]: 
                        pos_string = 'pos_'
                    else:
                        pos_string = ''
                    topic_graphs_temp[author] = self.make_topic_graph(list(text_frame[y == author]['graphs_'+pos_string+str(instr[0])]))
            else:
                for author in np.unique(text_frame.author):
                    # If pos=True need extra string to identify graph
                    if instr[2]: 
                        pos_string = 'pos_'
                    else:
                        pos_string = ''
                    topic_graphs_temp[author] = self.make_topic_graph(list(text_frame[text_frame.author == author]['graphs_'+pos_string+str(instr[0])]))
            self.topic_graphs[i] = topic_graphs_temp

        return self

    def make_graphs(self, dataframe, n, wordgram=True, pos=True):
        """Takes a dataframe of text and creates graphs of them
        """

        if (pos):
            dataframe['book'] = dataframe.apply(lambda row:BookText(rawtext=row.text).translate_to_pos(), axis=1)
            dataframe['graphs_pos_'+str(n)] = dataframe.apply(lambda row:row.book.make_graph(n, wordgram=wordgram), axis=1)
        else:
            dataframe['book'] = dataframe.apply(lambda row:BookText(rawtext=row.text))
            dataframe['graphs_'+str(n)] = dataframe.apply(lambda row:row.book.make_graph(n, wordgram=wordgram), axis=1)

    def make_topic_graph(self, topics):
        """Returns a topic graph or topic graphs dependent on the type of the argument topics
<<<<<<< HEAD
        topics (list or dict): If list, will create a topic graph from every graph in the list
                               If dict, will create a topic graph for each key. A key value pair is
                               expected to be the (key) topic name and (value) list of graphs from
                               which to create the topic graph. Will return a dictionary with the same
                               keys but who's values correspond to the topic graph
        """

        if (isinstance(topics,list)):
            # Creating empty object that will become the topic graph
            g_topic = None
            for i, graph in enumerate(topics):
                if g_topic is None:
                    g_topic = graph
                else:
                    gu = nx.compose(g_topic, graph)
                    for edge in graph.edges:
                        if (edge not in g_topic.edges):
                            gu.edges[edge[0],edge[1]]['weight'] = graph.edges[edge[0],edge[1]]['weight']
                        elif (edge not in graph.edges):
                            gu.edges[edge[0],edge[1]]['weight'] = g_topic.edges[edge[0],edge[1]]['weight']
                        else:
                            weight_g_topic = g_topic.get_edge_data(edge[0],edge[1])['weight']
                            weight_gdi = graph.get_edge_data(edge[0],edge[1])['weight']
                            gu.edges[edge[0],edge[1]]['weight'] = weight_g_topic + (weight_gdi - weight_g_topic)/i
                    g_topic = copy.deepcopy(gu)
            return g_topic

        elif (isinstance(topics,dict)):
            topic_dict = dict.fromkeys(topics.keys(),[])
            for key in topic_dict:
                graphs = topics[key]
                topic_dict[key] = make_topic_graph(graphs)
            return topic_dict

=======

        topics (list or dict): If list, will create a topic graph from every graph in the list
                               If dict, will create a topic graph for each key. A key value pair is
                               expected to be the (key) topic name and (value) list of graphs from
                               which to create the topic graph. Will return a dictionary with the same
                               keys but who's values correspond to the topic graph
        """

        if (isinstance(topics,list)):
            # Creating empty object that will become the topic graph
            g_topic = None
            for i, graph in enumerate(topics):
                if g_topic is None:
                    g_topic = graph
                else:
                    gu = nx.compose(g_topic, graph)
                    for edge in graph.edges:
                        if (edge not in g_topic.edges):
                            gu.edges[edge[0],edge[1]]['weight'] = graph.edges[edge[0],edge[1]]['weight']
                        elif (edge not in graph.edges):
                            gu.edges[edge[0],edge[1]]['weight'] = g_topic.edges[edge[0],edge[1]]['weight']
                        else:
                            weight_g_topic = g_topic.get_edge_data(edge[0],edge[1])['weight']
                            weight_gdi = graph.get_edge_data(edge[0],edge[1])['weight']
                            gu.edges[edge[0],edge[1]]['weight'] = weight_g_topic + (weight_gdi - weight_g_topic)/i
                    g_topic = copy.deepcopy(gu)
            return g_topic

        elif (isinstance(topics,dict)):
            topic_dict = dict.fromkeys(topics.keys(),[])
            for key in topic_dict:
                graphs = topics[key]
                topic_dict[key] = make_topic_graph(graphs)
            return topic_dict

>>>>>>> 5806dc07
        else:
            raise ValueError("'topics' must be either a list or dict object")

    def get_graph_metrics(self, dataframe, topic_graphs, graph_key, col_mod):
        """Takes in a dataframe and adds to it columns for each similarity metric
        """
        for i in dataframe.index:
            graph = dataframe.loc[i,graph_key]
            for j, key_j in enumerate(topic_graphs.keys()):
                author_graph = topic_graphs[key_j]
                cs = ngram_graphs.containment_similarity(author_graph, graph)
                vs = ngram_graphs.value_similarity(author_graph, graph)
                nvs = ngram_graphs.normalized_value_similarity(author_graph, graph)
                dataframe.loc[i,'cs_'+col_mod+str(key_j)] = cs
                dataframe.loc[i,'vs_'+col_mod+str(key_j)] = vs
                dataframe.loc[i,'nvs_'+col_mod+str(key_j)] = nvs
<<<<<<< HEAD
=======

>>>>>>> 5806dc07


# an example usage incorporating these into a pipe
# lexical_pipe = Pipeline([('features', Pipeline([
#                               ('build', LexicalFeatures()),
#                               ('scale', StandardScaler())
#                               ])
#                           ),
#                          ('svc', SVC())])


# eventually, we'll build a bunch of pipes,
# e.g. lexical_pipe, bow_pipe, pos_pipe, ngram_pipe
# if we want to exclude any of these from the model, we can set
# e.g. model.set_params(lexical='drop'), and it will drop them
# model = VotingClassifier([('lexical', lexical_pipe),
#                           ('bow', bow_pipe)], 
#                          voting='soft')<|MERGE_RESOLUTION|>--- conflicted
+++ resolved
@@ -355,7 +355,7 @@
 
     def make_topic_graph(self, topics):
         """Returns a topic graph or topic graphs dependent on the type of the argument topics
-<<<<<<< HEAD
+
         topics (list or dict): If list, will create a topic graph from every graph in the list
                                If dict, will create a topic graph for each key. A key value pair is
                                expected to be the (key) topic name and (value) list of graphs from
@@ -390,43 +390,6 @@
                 topic_dict[key] = make_topic_graph(graphs)
             return topic_dict
 
-=======
-
-        topics (list or dict): If list, will create a topic graph from every graph in the list
-                               If dict, will create a topic graph for each key. A key value pair is
-                               expected to be the (key) topic name and (value) list of graphs from
-                               which to create the topic graph. Will return a dictionary with the same
-                               keys but who's values correspond to the topic graph
-        """
-
-        if (isinstance(topics,list)):
-            # Creating empty object that will become the topic graph
-            g_topic = None
-            for i, graph in enumerate(topics):
-                if g_topic is None:
-                    g_topic = graph
-                else:
-                    gu = nx.compose(g_topic, graph)
-                    for edge in graph.edges:
-                        if (edge not in g_topic.edges):
-                            gu.edges[edge[0],edge[1]]['weight'] = graph.edges[edge[0],edge[1]]['weight']
-                        elif (edge not in graph.edges):
-                            gu.edges[edge[0],edge[1]]['weight'] = g_topic.edges[edge[0],edge[1]]['weight']
-                        else:
-                            weight_g_topic = g_topic.get_edge_data(edge[0],edge[1])['weight']
-                            weight_gdi = graph.get_edge_data(edge[0],edge[1])['weight']
-                            gu.edges[edge[0],edge[1]]['weight'] = weight_g_topic + (weight_gdi - weight_g_topic)/i
-                    g_topic = copy.deepcopy(gu)
-            return g_topic
-
-        elif (isinstance(topics,dict)):
-            topic_dict = dict.fromkeys(topics.keys(),[])
-            for key in topic_dict:
-                graphs = topics[key]
-                topic_dict[key] = make_topic_graph(graphs)
-            return topic_dict
-
->>>>>>> 5806dc07
         else:
             raise ValueError("'topics' must be either a list or dict object")
 
@@ -443,11 +406,6 @@
                 dataframe.loc[i,'cs_'+col_mod+str(key_j)] = cs
                 dataframe.loc[i,'vs_'+col_mod+str(key_j)] = vs
                 dataframe.loc[i,'nvs_'+col_mod+str(key_j)] = nvs
-<<<<<<< HEAD
-=======
-
->>>>>>> 5806dc07
-
 
 # an example usage incorporating these into a pipe
 # lexical_pipe = Pipeline([('features', Pipeline([
